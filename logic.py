--- conflicted
+++ resolved
@@ -303,7 +303,7 @@
         n = 1
 
         for old_code, new_code in mappings:
-<<<<<<< HEAD
+
             self._update_progress(
                 f"处理料号 {n}/{total}: {old_code} -> {new_code}")
 
@@ -322,7 +322,7 @@
 
                 # 步骤5：筛选库存表中物料编码等于新料号的记录
                 stock_subset = stock_rows[stock_rows['A'] == new_code]
-=======
+
             self._update_progress(f"处理料号 {n}/{total}: {old_code} -> {new_code}")
 
             # 步骤2：获取该料号涉及的所有仓库
@@ -343,7 +343,7 @@
 
                 # 步骤5：筛选物料编码等于新料号的库存记录
                 stock_subset = stock_warehouse[stock_warehouse['A'] == new_code]
->>>>>>> 42358dc1
+
                 if stock_subset.empty:
                     self._update_progress(
                         f"警告: 库存表中没有找到仓库 {warehouse} 的料号 {new_code}")
@@ -355,11 +355,11 @@
                 aux_e = stock_row['E']
                 aux_f = stock_row['F']
 
-<<<<<<< HEAD
+
                 sales_idx = sales_rows.index
 
-=======
->>>>>>> 42358dc1
+
+
                 # 步骤7-10：更新销售出库单相应字段
                 self.sales_df.loc[sales_idx, 'FF'] = batch
                 self.sales_df.loc[sales_idx, 'FG'] = batch
