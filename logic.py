"""
表格处理逻辑模块
实现销售出库单和即时库存表的同步功能
"""

import pandas as pd
import re
from typing import Dict, List, Tuple, Optional, Callable
from utils import load_excel_file, save_excel_file, clean_dataframe, get_column_by_name, create_backup_file
from openpyxl import load_workbook
from openpyxl.styles import PatternFill


class StockSyncProcessor:
    """库存同步处理器"""
    
    def __init__(self, progress_callback: Optional[Callable] = None):
        self.progress_callback = progress_callback
        self.sales_df = None
        self.stock_df = None
        self.material_mapping = {}  # 物料编码映射 {旧料号: 新料号}
        self.modified_cells = []  # 记录修改的单元格位置
        self.mapping_config_file = 'material_mapping.json'
        
        # 自动加载保存的映射配置
        self._load_mapping_config()
        
    def set_progress_callback(self, callback: Callable):
        """设置进度回调函数"""
        self.progress_callback = callback
        
    def _update_progress(self, message: str):
        """更新进度"""
        if self.progress_callback:
            self.progress_callback(message)
    
    def load_sales_file(self, file_path: str) -> str:
        """
        加载销售出库单文件
        
        Args:
            file_path: 文件路径
            
        Returns:
            错误信息，空字符串表示成功
        """
        try:
            self._update_progress("正在加载销售出库单...")
            df, error = load_excel_file(file_path)
            
            if error:
                return error
            
            # 不进行数据清理，保持原始结构（包括空行）
            self.sales_df = df
            self.sales_file_path = file_path
            
            # 验证必要的列是否存在（按列位置检查）
            required_columns = {
                'DZ': 129,  # 第130列 - 物料编码
                'FF': 161,  # 第162列 - 批号#主档
                'FG': 162,  # 第163列 - 批号#手工
                'GJ': 191,  # 第192列 - 仓库名称
                'HA': 208   # 第209列 - 销售数量
            }
            
            max_col_needed = max(required_columns.values())
            if len(self.sales_df.columns) <= max_col_needed:
                return f"销售出库单列数不足，需要至少 {max_col_needed + 1} 列，实际只有 {len(self.sales_df.columns)} 列"
            
            # 为方便后续处理，给需要的列添加别名
            for alias, col_idx in required_columns.items():
                if col_idx < len(self.sales_df.columns):
                    self.sales_df[alias] = self.sales_df.iloc[:, col_idx]
            
            self._update_progress(f"销售出库单加载成功，共 {len(self.sales_df)} 行数据")
            return ""
            
        except Exception as e:
            return f"加载销售出库单失败: {str(e)}"
    
    def load_stock_file(self, file_path: str) -> str:
        """
        加载即时库存表文件
        
        Args:
            file_path: 文件路径
            
        Returns:
            错误信息，空字符串表示成功
        """
        try:
            self._update_progress("正在加载即时库存表...")
            df, error = load_excel_file(file_path)
            
            if error:
                return error
            
            # 不进行数据清理，保持原始结构（包括空行）
            self.stock_df = df
            
            # 验证必要的列是否存在（按列位置检查）
            required_columns = {
                'A': 0,   # 第1列 - 物料编码
                'G': 6,   # 第7列 - 仓库名称
                'H': 7,   # 第8列 - 批号
                'K': 10,  # 第11列 - 库存数量
                'D': 3,   # 第4列 - 辅助属性
                'E': 4,   # 第5列 - 辅助属性
                'F': 5    # 第6列 - 辅助属性
            }
            
            max_col_needed = max(required_columns.values())
            if len(self.stock_df.columns) <= max_col_needed:
                return f"即时库存表列数不足，需要至少 {max_col_needed + 1} 列，实际只有 {len(self.stock_df.columns)} 列"
            
            # 为方便后续处理，给需要的列添加别名
            for alias, col_idx in required_columns.items():
                if col_idx < len(self.stock_df.columns):
                    self.stock_df[alias] = self.stock_df.iloc[:, col_idx]
            
            self._update_progress(f"即时库存表加载成功，共 {len(self.stock_df)} 行数据")
            return ""
            
        except Exception as e:
            return f"加载即时库存表失败: {str(e)}"
    
    def set_material_mapping(self, old_code: str, new_code: str) -> str:
        """
        设置物料编码映射
        
        Args:
            old_code: 旧料号
            new_code: 新料号
            
        Returns:
            错误信息，空字符串表示成功
        """
        if not old_code or not new_code:
            return "物料编码不能为空"

<<<<<<< HEAD
        old_code = self._normalize_material_code(old_code)
        new_code = self._normalize_material_code(new_code)
=======
        old_code = old_code.strip()
        new_code = new_code.strip()
>>>>>>> 34933878

        # 简单验证编码格式
        if not self._validate_material_code(old_code) or not self._validate_material_code(new_code):
            return "物料编码格式不正确，应为 x.xx.x.xx.xx.xxx 格式"

        self.material_mapping[old_code] = new_code
        # 保存映射配置到文件
        self._save_mapping_config()
        return ""
    
    def set_material_mappings(self, mappings: List[tuple]) -> str:
        """
        批量设置物料编码映射
        
        Args:
            mappings: 映射列表，每个元素为 (old_code, new_code) 元组
            
        Returns:
            错误信息，空字符串表示成功
        """
        if not mappings:
            return "映射列表不能为空"
        
        errors = []
        for old_code, new_code in mappings:
            if not old_code or not new_code:
                errors.append(f"物料编码不能为空: {old_code} -> {new_code}")
                continue
                
            # 简单验证编码格式
            if not self._validate_material_code(old_code) or not self._validate_material_code(new_code):
                errors.append(f"物料编码格式不正确: {old_code} -> {new_code}")
                continue
            
<<<<<<< HEAD
            old_code = self._normalize_material_code(old_code)
            new_code = self._normalize_material_code(new_code)
=======
            old_code = old_code.strip()
            new_code = new_code.strip()
>>>>>>> 34933878

            self.material_mapping[old_code] = new_code
        
        if errors:
            return "; ".join(errors)
        
        # 保存映射配置到文件
        self._save_mapping_config()
        return ""
    
    def clear_material_mappings(self):
        """清空所有物料编码映射"""
        self.material_mapping = {}
        self._save_mapping_config()
    
    def get_material_mappings(self) -> dict:
        """获取当前的物料编码映射"""
        return self.material_mapping.copy()
    
    def _load_mapping_config(self):
        """从JSON文件加载映射配置"""
        try:
            import json
            import os
            
            if os.path.exists(self.mapping_config_file):
                with open(self.mapping_config_file, 'r', encoding='utf-8') as f:
                    data = json.load(f)
                    # 对键和值进行规范化，避免因空白字符导致匹配失败
                    self.material_mapping = {
                        self._normalize_material_code(k): self._normalize_material_code(v)
                        for k, v in data.items()
                    }
                    self._update_progress(f"已加载 {len(self.material_mapping)} 个物料编码映射")
        except Exception as e:
            # 如果加载失败，保持空映射
            self.material_mapping = {}
            self._update_progress(f"加载映射配置失败: {e}")
    
    def _save_mapping_config(self):
        """保存映射配置到JSON文件"""
        try:
            import json

            with open(self.mapping_config_file, 'w', encoding='utf-8') as f:
                json.dump(self.material_mapping, f, ensure_ascii=False, indent=2)
        except Exception as e:
            self._update_progress(f"保存映射配置失败: {e}")

    def _normalize_material_code(self, code: str) -> str:
        """规范化物料编码，去除空白字符"""
        if code is None:
            return ""
        return re.sub(r"\s+", "", str(code)).strip()

    def _validate_material_code(self, code: str) -> bool:
        """验证物料编码格式"""
        if not code or not isinstance(code, str):
            return False
        
        parts = code.split('.')
        if len(parts) != 6:
            return False
        
        for part in parts:
            if not part.isdigit():
                return False
        
        return True
    
    def process_synchronization(self) -> str:
        """
        执行同步处理
        
        Returns:
            错误信息，空字符串表示成功
        """
        try:
            if self.sales_df is None:
                return "请先加载销售出库单"
            
            if self.stock_df is None:
                return "请先加载即时库存表"
            
            if not self.material_mapping:
                return "请先设置物料编码映射"
            
            # 开始处理
            self._update_progress("开始处理数据同步...")
            
            # 1. 替换物料编码
            self._replace_material_codes()
            
            # 2. 处理每个仓库的数据
            self._process_warehouses()
            
            # 3. 保存文件并高亮修改内容
            self._save_with_highlights()
            
            self._update_progress("数据同步完成！")
            return ""
            
        except Exception as e:
            return f"同步处理失败: {str(e)}"
    
    def _replace_material_codes(self):
        """替换物料编码"""
        self._update_progress("正在替换物料编码...")
        
        # 跳过前两行（标题行），从第三行开始处理
        for idx in range(2, len(self.sales_df)):
            # 检查是否为空行
            if self.sales_df.iloc[idx].isna().all():
                continue
                
<<<<<<< HEAD
            old_code = self._normalize_material_code(self.sales_df.at[idx, 'DZ'])
=======
            old_code = str(self.sales_df.at[idx, 'DZ']).strip()
>>>>>>> 34933878
            
            # 跳过空值和标题行
            if pd.isna(old_code) or old_code == 'nan' or old_code == '':
                continue
                
            if old_code in self.material_mapping:
                new_code = self.material_mapping[old_code]
                self.sales_df.at[idx, 'DZ'] = new_code
                
                # 同时更新原始列
                original_col_idx = 129  # DZ列的实际位置
                if original_col_idx < len(self.sales_df.columns):
                    self.sales_df.iloc[idx, original_col_idx] = new_code
                
                # 记录修改的单元格
                self.modified_cells.append((idx, original_col_idx))
                
                self._update_progress(f"已替换物料编码: {old_code} -> {new_code}")
    
    def _process_warehouses(self):
        """处理所有仓库的数据"""
        self._update_progress("正在处理仓库数据...")
        
        # 获取所有仓库列表（跳过标题行和空行）
        warehouse_data = []
        for idx in range(2, len(self.sales_df)):
            # 跳过完全空行
            if self.sales_df.iloc[idx].isna().all():
                continue
                
            warehouse = self.sales_df.at[idx, 'GJ']
            if pd.notna(warehouse) and warehouse != '':
                warehouse_data.append(warehouse)
        
        warehouses = list(set(warehouse_data))  # 去重
        
        for warehouse in warehouses:
            self._update_progress(f"正在处理仓库: {warehouse}")
            self._process_warehouse_data(warehouse)
    
    def _process_warehouse_data(self, warehouse: str):
        """处理单个仓库的数据"""
        # 获取该仓库的所有新料号（跳过标题行和空行）
        material_codes = []
        
        for idx in range(2, len(self.sales_df)):
            # 跳过完全空行
            if self.sales_df.iloc[idx].isna().all():
                continue

            row_warehouse = self.sales_df.at[idx, 'GJ']
            row_material = self._normalize_material_code(self.sales_df.at[idx, 'DZ'])
            
            if (pd.notna(row_warehouse) and row_warehouse == warehouse and
                pd.notna(row_material) and row_material != ''):
                material_codes.append(row_material)
        
        # 去重处理每个物料
        unique_materials = list(set(material_codes))
        
        for material_code in unique_materials:
            self._process_material_in_warehouse(material_code, warehouse)
    
    def _process_material_in_warehouse(self, material_code: str, warehouse: str):
        """处理仓库中的具体物料"""
        material_code = self._normalize_material_code(material_code)

        # 从即时库存表中获取该物料在该仓库的库存信息（跳过标题行和空行）
        stock_rows = []
        
        for idx in range(1, len(self.stock_df)):  # 即时库存表从第2行开始
            # 跳过完全空行
            if self.stock_df.iloc[idx].isna().all():
                continue

            row_material = self._normalize_material_code(self.stock_df.at[idx, 'A'])
            row_warehouse = str(self.stock_df.at[idx, 'G']).strip()
            
            if (pd.notna(row_material) and row_material == material_code and
                pd.notna(row_warehouse) and row_warehouse == str(warehouse)):
                stock_rows.append(idx)
        
        if not stock_rows:
            self._update_progress(f"警告: 在库存表中未找到物料 {material_code} 在仓库 {warehouse} 的信息")
            return
        
        # 获取销售出库单中对应的行（跳过标题行和空行）
        sales_rows = []
        
        for idx in range(2, len(self.sales_df)):  # 销售出库单从第3行开始
            # 跳过完全空行
            if self.sales_df.iloc[idx].isna().all():
                continue

            row_material = self._normalize_material_code(self.sales_df.at[idx, 'DZ'])
            row_warehouse = str(self.sales_df.at[idx, 'GJ']).strip()
            
            if (pd.notna(row_material) and row_material == material_code and
                pd.notna(row_warehouse) and row_warehouse == str(warehouse)):
                sales_rows.append(idx)
        
        if not sales_rows:
            return
        
        # 按库存量分配批次号
        self._allocate_batch_numbers(sales_rows, stock_rows, material_code, warehouse)
        
        # 更新辅助属性
        self._update_auxiliary_attributes(sales_rows, stock_rows, material_code, warehouse)
    
    def _allocate_batch_numbers(self, sales_row_indices: list, stock_row_indices: list, 
                               material_code: str, warehouse: str):
        """分配批次号"""
        # 按行数计算需要分配的数量
        total_sales_qty = len(sales_row_indices)
        if total_sales_qty <= 0:
            return
        
        # 收集库存批次信息
        batch_info = {}
        for idx in stock_row_indices:
            batch_num = self.stock_df.at[idx, 'H']
            batch_qty = self.stock_df.at[idx, 'K']
            
            if pd.notna(batch_num) and pd.notna(batch_qty):
                try:
                    qty = float(batch_qty)
                    if batch_num not in batch_info:
                        batch_info[batch_num] = {
                            'quantity': 0,
                            'auxiliary_attrs': {
                                'D': self.stock_df.at[idx, 'D'],
                                'E': self.stock_df.at[idx, 'E'],
                                'F': self.stock_df.at[idx, 'F']
                            }
                        }
                    batch_info[batch_num]['quantity'] += qty
                except:
                    pass
        
        # 按库存量分配批次号
        allocated_qty = 0
        batch_allocation = []
        
        for batch_num, info in batch_info.items():
            if allocated_qty >= total_sales_qty:
                break
                
            batch_stock = int(info['quantity'])

            # 计算本批次可分配的行数
            remaining_qty = total_sales_qty - allocated_qty
            allocated_batch_qty = min(batch_stock, remaining_qty)
            
            if allocated_batch_qty > 0:
                batch_allocation.append({
                    'batch_num': batch_num,
                    'quantity': allocated_batch_qty,
                    'auxiliary_attrs': info['auxiliary_attrs']
                })
                
                allocated_qty += allocated_batch_qty
        
        # 应用分配结果到销售出库单
        self._apply_batch_allocation(sales_row_indices, batch_allocation)
    
    def _apply_batch_allocation(self, sales_row_indices: list, batch_allocation: List[Dict]):
        """应用批次分配结果"""
        row_idx = 0
        
        for allocation in batch_allocation:
            batch_num = allocation['batch_num']
            quantity = int(allocation['quantity'])
            auxiliary_attrs = allocation['auxiliary_attrs']

            rows_to_allocate = quantity

            while rows_to_allocate > 0 and row_idx < len(sales_row_indices):
                actual_idx = sales_row_indices[row_idx]

                # 更新批次号
                self.sales_df.at[actual_idx, 'FF'] = batch_num
                self.sales_df.at[actual_idx, 'FG'] = batch_num

                # 同时更新原始列
                ff_col_idx = 161  # FF列的实际位置
                fg_col_idx = 162  # FG列的实际位置

                if ff_col_idx < len(self.sales_df.columns):
                    self.sales_df.iloc[actual_idx, ff_col_idx] = batch_num
                if fg_col_idx < len(self.sales_df.columns):
                    self.sales_df.iloc[actual_idx, fg_col_idx] = batch_num

                # 记录修改的单元格
                self.modified_cells.extend([
                    (actual_idx, ff_col_idx),
                    (actual_idx, fg_col_idx)
                ])

                rows_to_allocate -= 1
                row_idx += 1
    
    def _update_auxiliary_attributes(self, sales_row_indices: list, stock_row_indices: list,
                                   material_code: str, warehouse: str):
        """更新辅助属性"""
        if not stock_row_indices:
            return
        
        # 获取库存表中的辅助属性（使用第一个库存行的属性）
        first_stock_idx = stock_row_indices[0]
        aux_attrs = {
            'D': self.stock_df.at[first_stock_idx, 'D'],
            'E': self.stock_df.at[first_stock_idx, 'E'],
            'F': self.stock_df.at[first_stock_idx, 'F']
        }
        
        # 更新销售出库单中的辅助属性
        # 根据需要可以在这里添加辅助属性的同步逻辑
        # 目前题目中没有明确销售出库单的辅助属性列位置，所以暂时跳过
        pass
    
    def _save_with_highlights(self):
        """保存文件并高亮修改内容"""
        self._update_progress("正在保存文件...")
        
        # 直接使用openpyxl打开原始文件
        wb = load_workbook(self.sales_file_path)
        ws = wb.active
        
        # 设置红色填充样式
        red_fill = PatternFill(start_color="FFFF0000", end_color="FFFF0000", fill_type="solid")
        
        # 应用所有修改并高亮修改的单元格
        for row_idx, col_idx in self.modified_cells:
            # 转换列索引到openpyxl格式（1-based）
            openpyxl_col_idx = self._get_column_index(col_idx)
            # 获取修改后的值
            new_value = self.sales_df.iloc[row_idx, col_idx]
            
            # 更新单元格值
            ws.cell(row=row_idx + 1, column=openpyxl_col_idx).value = new_value
            # 高亮修改的单元格
            ws.cell(row=row_idx + 1, column=openpyxl_col_idx).fill = red_fill
                
        # 保存文件
        wb.save(self.sales_file_path)
        
        self._update_progress("文件保存完成")
    
    
    
    def _get_column_index(self, column_index: int) -> int:
        """将0-based列索引转换为1-based列索引（openpyxl使用）"""
        return column_index + 1
    
    def get_warehouses_count(self, material_code: str) -> int:
        """获取指定物料的仓库数量"""
        if self.stock_df is None:
            return 0

        code = self._normalize_material_code(material_code)
        warehouses = self.stock_df[self.stock_df['A'].apply(self._normalize_material_code) == code]['G'].nunique()
        return warehouses
    
    def get_batch_info(self, material_code: str, warehouse: str) -> List[Dict]:
        """获取指定物料在指定仓库的批次信息"""
        if self.stock_df is None:
            return []

        code = self._normalize_material_code(material_code)
        batch_info = self.stock_df[
            (self.stock_df['A'].apply(self._normalize_material_code) == code) &
            (self.stock_df['G'].astype(str).str.strip() == str(warehouse))
        ]
        
        result = []
        for _, row in batch_info.iterrows():
            result.append({
                'batch_num': row['H'],
                'quantity': row['K'],
                'auxiliary_attrs': {
                    'D': row['D'],
                    'E': row['E'],
                    'F': row['F']
                }
            })
                return result <|MERGE_RESOLUTION|>--- conflicted
+++ resolved
@@ -139,13 +139,7 @@
         if not old_code or not new_code:
             return "物料编码不能为空"
 
-<<<<<<< HEAD
-        old_code = self._normalize_material_code(old_code)
-        new_code = self._normalize_material_code(new_code)
-=======
-        old_code = old_code.strip()
-        new_code = new_code.strip()
->>>>>>> 34933878
+
 
         # 简单验证编码格式
         if not self._validate_material_code(old_code) or not self._validate_material_code(new_code):
@@ -180,13 +174,7 @@
                 errors.append(f"物料编码格式不正确: {old_code} -> {new_code}")
                 continue
             
-<<<<<<< HEAD
-            old_code = self._normalize_material_code(old_code)
-            new_code = self._normalize_material_code(new_code)
-=======
-            old_code = old_code.strip()
-            new_code = new_code.strip()
->>>>>>> 34933878
+
 
             self.material_mapping[old_code] = new_code
         
@@ -302,11 +290,7 @@
             if self.sales_df.iloc[idx].isna().all():
                 continue
                 
-<<<<<<< HEAD
-            old_code = self._normalize_material_code(self.sales_df.at[idx, 'DZ'])
-=======
-            old_code = str(self.sales_df.at[idx, 'DZ']).strip()
->>>>>>> 34933878
+
             
             # 跳过空值和标题行
             if pd.isna(old_code) or old_code == 'nan' or old_code == '':
